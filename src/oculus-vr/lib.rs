<<<<<<< HEAD
#![crate_name = "oculus-vr"]
=======
#![crate_name = "ovr-vr"]
>>>>>>> c20f81de
#![crate_type = "lib"]
#![feature(link_args)]

extern crate cgmath;
extern crate libc;

use libc::{c_int, c_uint, c_void, c_float, c_double};
use std::str::raw::from_c_str;
use std::default::Default;
use std::ptr;

use cgmath::quaternion::Quaternion;
use cgmath::vector::{Vector2, Vector3};
use cgmath::matrix::{Matrix4};

#[cfg(target_os = "linux")]
#[link(name="ovr")]
#[link(name="stdc++")]
#[link(name="udev")]
#[link(name="Xinerama")]
#[link(name="Xrandr")]
#[link(name="X11")]
#[link(name="GL")]
extern {}
 
#[cfg(target_os = "macos")]
#[link(name="ovr")]
#[link(name="stdc++")]
#[link(name = "Cocoa", kind = "framework")]
#[link(name = "IOKit", kind = "framework")]
#[link(name = "CoreFoundation", kind = "framework")]
extern {}


pub mod ll {
    use libc::{c_uint, c_int, c_float, c_char, c_void, c_double, c_short};
    use std::ptr;
    use std::default::Default;

    #[deriving(Clone, Default)]
    pub struct Vector2i {
        pub x: c_int,
        pub y: c_int
    }

    #[deriving(Clone, Default)]
    pub struct Sizei {
        pub x: c_int,
        pub y: c_int
    }

    #[deriving(Clone, Default)]
    pub struct Recti {
        pub pos: Vector2i,
        pub size: Sizei
    }


    #[deriving(Clone, Default)]
    pub struct FovPort {
        pub upTan: c_float,
        pub downTan: c_float,
        pub leftTan: c_float,
        pub rightTan: c_float
    }

    #[deriving(Clone, Default)]
    pub struct Vector2f {pub x: c_float, pub y: c_float}

    #[deriving(Clone, Default)]
    pub struct Vector3f {pub x: c_float, pub y: c_float, pub z: c_float}

    #[deriving(Clone, Default)]
    pub struct Quaternionf {pub x: c_float, pub y: c_float, pub z: c_float, pub w: c_float}

    #[deriving(Clone, Default)]
    pub struct Matrix4f {pub m11: c_float, pub m12: c_float, pub m13: c_float, pub m14: c_float,
                         pub m21: c_float, pub m22: c_float, pub m23: c_float, pub m24: c_float,
                         pub m31: c_float, pub m32: c_float, pub m33: c_float, pub m34: c_float,
                         pub m41: c_float, pub m42: c_float, pub m43: c_float, pub m44: c_float}


    #[deriving(Clone, Default)]
    pub struct Posef {
        pub orientation: Quaternionf,
        pub position: Vector3f
    }

    #[deriving(Clone, Default)]
    pub struct PoseState {
        pub pose: Posef,
        pub angular_velocity: Vector3f,
        pub linear_velocity: Vector3f,
        pub angular_acceleration: Vector3f,
        pub linear_acceleration: Vector3f,
        pub time_in_seconds: c_double
    }

    #[deriving(Clone, Default)]
    pub struct SensorState {
        pub predicted: PoseState,
        pub recorded: PoseState,
        pub temperature: c_float,
        pub status_flags: c_uint
    }

    pub enum Hmd {}

    pub struct HmdDesc {
        pub handle: *const Hmd,
        pub hmd_type: c_int,
        pub product_name: *const c_char,
        pub manufacture: *const c_char,
        pub hmd_capabilities: c_uint,
        pub sensor_capabilities: c_uint,
        pub distortion_capabilities: c_uint,
        pub resolution: Sizei,
        pub window_position: Vector2i,
        pub default_eye_fov: [FovPort, ..2],
        pub max_eye_fov: [FovPort, ..2],
        pub eye_render_order: [c_uint, ..2],
        pub display_device_name: *const c_char,
        pub display_id: c_int
    }

    impl Default for HmdDesc {
        fn default() -> HmdDesc {
            HmdDesc {
                handle: ptr::null(),
                hmd_type: 0,
                product_name: ptr::null(),
                manufacture: ptr::null(),
                hmd_capabilities: 0,
                sensor_capabilities: 0,
                distortion_capabilities: 0,
                resolution: Default::default(),
                window_position: Default::default(),
                default_eye_fov: [Default::default(), ..2],
                max_eye_fov: [Default::default(), ..2],
                eye_render_order: [0, ..2],
                display_device_name: ptr::null(),
                display_id: 0
            }
        }
    }

    pub struct SensorDesc {
        pub vendor_id: c_short,
        pub product_id: c_short,
        pub serial_number: [c_char, ..24]
    }

    #[deriving(Clone, Default)]
    pub struct EyeRenderDesc {
        pub eye: c_uint,
        pub fov: FovPort,
        pub distorted_viewport: Recti,
        pub pixels_per_tan_angle_at_center: Vector2f,
        pub view_adjust: Vector3f
    }

    pub struct RenderApiConfigHeader {
        pub render_api_type: c_uint,
        pub rt_size: Sizei,
        pub multisample: c_int,
    }

    pub struct RenderApiConfig {
        pub header: RenderApiConfigHeader,
        pub display: *const c_void,
        pub window: *const c_void,
        pub padd: [*const c_void, ..6]
    }

    pub struct FrameTiming {
        pub delta_seconds: f32,
        pub this_frame_seconds: f64,
        pub timewarp_point_seconds: f64,
        pub next_frame_seconds: f64,
        pub scanout_midpoint_seconds: f64,
        pub eye_scanout_seconds: [f64, ..2]        
    }

    pub struct TextureHeader {
        pub render_api_type: c_uint,
        pub size: Sizei,
        pub viewport: Recti    
    }

    pub struct Texture {
        pub header: TextureHeader,
        pub texture_id: u32,
        pub padd: [*const c_void, ..7]
    }

    pub static Hmd_None                      : c_int = 0;
    pub static Hmd_DK1                       : c_int = 3;
    pub static Hmd_DKHD                      : c_int = 4;
    pub static Hmd_CrystalCoveProto          : c_int = 5;
    pub static Hmd_DK2                       : c_int = 6;
    pub static Hmd_Other                     : c_int = 7;

    pub static HmdCap_Present                : c_uint = 0x0001;
    pub static HmdCap_Available              : c_uint = 0x0002;
    pub static HmdCap_LowPersistence         : c_uint = 0x0080;
    pub static HmdCap_LatencyTest            : c_uint = 0x0100;
    pub static HmdCap_DynamicPrediction      : c_uint = 0x0200;
    pub static HmdCap_NoVSync                : c_uint = 0x1000;
    pub static HmdCap_NoRestore              : c_uint = 0x4000;
    pub static HmdCap_Writable_Mask          : c_uint = 0x1380;

    pub static SensorCap_Orientation         : c_uint = 0x0010;
    pub static SensorCap_YawCorrection       : c_uint = 0x0020;
    pub static SensorCap_Position            : c_uint = 0x0040;

    pub static Status_OrientationTracked     : c_uint = 0x0001;
    pub static Status_PositionTracked        : c_uint = 0x0002;
    pub static Status_PositionConnected      : c_uint = 0x0020;
    pub static Status_HmdConnected           : c_uint = 0x0080;

    pub static DistortionCap_Chromatic       : c_uint = 0x01;
    pub static DistortionCap_TimeWarp        : c_uint = 0x02;
    pub static DistortionCap_Vignette        : c_uint = 0x08;

    pub static Eye_Left                      : c_uint = 0;
    pub static Eye_Right                     : c_uint = 1;

    pub static RenderAPI_None                : c_uint = 0;
    pub static RenderAPI_OpenGL              : c_uint = 1;
    pub static RenderAPI_Android_GLES        : c_uint = 2;
    pub static RenderAPI_D3D9                : c_uint = 3;
    pub static RenderAPI_D3D10               : c_uint = 4;
    pub static RenderAPI_D3D11               : c_uint = 5;
    pub static RenderAPI_Count               : c_uint = 6;

    extern "C" {
        pub fn ovr_Initialize() -> bool;
        pub fn ovr_Shutdown();
        pub fn ovrHmd_Detect() -> c_int;
        pub fn ovrHmd_Create(index: c_int) -> *mut Hmd;
        pub fn ovrHmd_Destroy(hmd: *mut Hmd);
        pub fn ovrHmd_CreateDebug(hmd_type: c_int) -> *mut Hmd;
        pub fn ovrHmd_GetLastError(hmd: *mut Hmd) -> *const c_char;
        pub fn ovrHmd_GetEnabledCaps(hmd: *mut Hmd) -> c_uint;
        pub fn ovrHmd_SetEnabledCaps(hmd: *mut Hmd, flags: c_uint);
        pub fn ovrHmd_StartSensor(hmd: *mut Hmd,
                                  supported: c_uint,
                                  required: c_uint) -> bool;
        pub fn ovrHmd_StopSensor(hmd: *mut Hmd);
        pub fn ovrHmd_ResetSensor(hmd: *mut Hmd);
        pub fn ovrHmd_GetSensorState(hmd: *mut Hmd,
                                     absTime: c_double) -> SensorState;
        pub fn ovrHmd_GetSensorDesc(hmd: *mut Hmd,
                                    sensor_desc: *mut SensorDesc) -> bool;
        pub fn ovrHmd_GetDesc(hmd: *mut Hmd,
                              size: *mut HmdDesc);
        pub fn ovrHmd_GetFovTextureSize(hmd: *mut Hmd,
                                        eye: c_uint,
                                        fov: FovPort,
                                        pixels: c_float) -> Sizei;
        pub fn ovrHmd_ConfigureRendering(hmd: *mut Hmd,
                                         apiConfig: *const RenderApiConfig,
                                         distortionCaps: c_uint,
                                         fov_in: *const FovPort,
                                         render_desc_out: *mut EyeRenderDesc) -> bool;
        pub fn ovrHmd_BeginFrame(hmd: *mut Hmd,
                                 frame_index: c_uint) -> FrameTiming;
        pub fn ovrHmd_EndFrame(hmd: *mut Hmd);
        pub fn ovrHmd_BeginEyeRender(hmd: *mut Hmd, eye: c_uint) -> Posef;
        pub fn ovrHmd_EndEyeRender(hmd: *mut Hmd, eye: c_uint, 
                                   pose: Posef, texture: *const Texture);
        pub fn ovrMatrix4f_Projection(fov: FovPort,
                                      znear: c_float,
                                      zfar: c_float,
                                      right_handed: bool) -> Matrix4f;

        pub fn ovr_WaitTillTime(absTime: c_double) -> c_double;
        pub fn ovr_GetTimeInSeconds() -> c_double;
    }
}


pub fn get_time() -> f64 {
    unsafe{ ll::ovr_GetTimeInSeconds() as f64 }
}

pub fn wait_till_time(time: f64) -> f64 {
    unsafe{ ll::ovr_WaitTillTime(time as c_double) as f64 }
}


pub enum HmdType {
    HmdNone,
    HmdDK1,
    HmdDKHD,
    HmdCrystalCoveProto,
    HmdDK2,
    HmdOther
}

impl HmdType {
    fn from_ll(c: c_int) -> HmdType {
        match c {
            ll::Hmd_None             => HmdNone,
            ll::Hmd_DK1              => HmdDK1,
            ll::Hmd_DKHD             => HmdDKHD,
            ll::Hmd_CrystalCoveProto => HmdCrystalCoveProto,
            ll::Hmd_DK2              => HmdDK2,
            _                        => HmdOther  
        }
    }

    fn to_ll(&self) -> c_int {
        match *self {
            HmdNone             => ll::Hmd_None,
            HmdDK1              => ll::Hmd_DK1,
            HmdDKHD             => ll::Hmd_DKHD,
            HmdCrystalCoveProto => ll::Hmd_CrystalCoveProto,
            HmdDK2              => ll::Hmd_DK2,
            HmdOther            => ll::Hmd_Other 
        }
    }
}

pub struct Ovr;

impl Ovr {
    pub fn init() -> Option<Ovr> {
        unsafe {
            if ll::ovr_Initialize() {
                Some(Ovr)
            } else {
                None
            }
        }
    }

    // return a count of the number of Hmd devices
    pub fn detect(&self) -> int {
        unsafe { ll::ovrHmd_Detect() as int }
    }

    pub fn create_hmd(&self, index: int) -> Option<Hmd> {
        unsafe {
            let ptr = ll::ovrHmd_Create(index as i32);
            if !ptr.is_null() {
                Some(Hmd { ptr: ptr })
            } else {
                None
            }
        }
    }

    pub fn first_hmd(&self) -> Option<Hmd> {
        if self.detect() >= 1 {
            self.create_hmd(0)
        } else {
            None
        }
    }

    pub fn create_hmd_debug(&self, hmd_type: HmdType) -> Option<Hmd> {
        unsafe {
            let ptr = ll::ovrHmd_CreateDebug(hmd_type.to_ll());
            if !ptr.is_null() {
                Some(Hmd{ptr:ptr})
            } else {
                None
            }
        }   
    }
}

impl Drop for Ovr {
    fn drop(&mut self) {
        unsafe { ll::ovr_Shutdown(); }
    }
}

pub struct Hmd {
    ptr: *mut ll::Hmd
}

impl Drop for Hmd {
    fn drop(&mut self) {
        unsafe {ll::ovrHmd_Destroy(self.ptr)}
    }
}

impl Hmd {
    pub fn get_last_error(&self) -> Result<(), String> {
        unsafe {
            let ptr = ll::ovrHmd_GetLastError(self.ptr);
            if ptr.is_null() {
                Ok(())
            } else {
                Err(from_c_str(ptr))
            }
        }
    }

    pub fn get_enabled_caps(&self) -> HmdCapabilities {
        unsafe {
            let flags = ll::ovrHmd_GetEnabledCaps(self.ptr);
            HmdCapabilities{flags:flags}
        }
    }

    pub fn set_enabled_caps(&self, cap: SensorCapabilities) {
        unsafe {
            let flags = cap.flags;
            ll::ovrHmd_SetEnabledCaps(self.ptr, flags);
        }
    }

    pub fn start_sensor(&self,
                        supported: SensorCapabilities,
                        required: SensorCapabilities) -> bool {
        unsafe {
            ll::ovrHmd_StartSensor(self.ptr, supported.flags, required.flags)
        }
    }

    pub fn stop_sensor(&self) {
        unsafe {
            ll::ovrHmd_StopSensor(self.ptr)
        }
    }

    pub fn reset_sensor(&self) {
        unsafe {
            ll::ovrHmd_StopSensor(self.ptr)
        }
    }

    pub fn get_sensor_state(&self, absTime: f64) -> SensorState {
        unsafe {
            SensorState::from_ll(ll::ovrHmd_GetSensorState(self.ptr, absTime))
        }
    }

    pub fn get_sensor_description(&self) -> Option<SensorDescription> {
        unsafe {
            let mut c_desc = ll::SensorDesc {
                vendor_id: 0,
                product_id: 0,
                serial_number: [0,.. 24]
            };

            if !ll::ovrHmd_GetSensorDesc(self.ptr, &mut c_desc as *mut ll::SensorDesc) {
                None
            } else {
                Some(SensorDescription::from_ll(c_desc))
            }
        }
    }

    pub fn get_description(&self) -> HmdDescription {
        unsafe {
            let mut c_desc = Default::default();
            ll::ovrHmd_GetDesc(self.ptr, &mut c_desc);
            HmdDescription::from_ll(c_desc)
        }
    }

    pub fn get_fov_texture_size(&self,
                                eye: EyeType,
                                fov: FovPort,
                                pixels_per_display_pixel: f32) -> ll::Sizei {
        unsafe {
            ll::ovrHmd_GetFovTextureSize(self.ptr,
                                         eye.to_ll(),
                                         fov.to_ll(),
                                         pixels_per_display_pixel)
        }
    }

    pub fn configure_rendering<RC: ToRenderConfig>(&self,
                               api_config: &RC,
                               cap: DistortionCapabilities,
                               eye_fov: PerEye<FovPort>) -> Option<PerEye<EyeRenderDescriptor>> {
        unsafe {
            let mut out: PerEye<ll::EyeRenderDesc> = PerEye::new(Default::default(),
                                                                 Default::default());
            let was_started = ll::ovrHmd_ConfigureRendering(
                self.ptr,
                &api_config.to_render_config(),
                cap.flags,
                eye_fov.map(|_, d| d.to_ll()).ptr(),
                out.mut_ptr()
            );

            if was_started {
                Some(out.map(|_, d| EyeRenderDescriptor::from_ll(d)))
            } else {
                None
            }
        }
    }

    pub fn begin_frame(&self, frame_index: uint) -> FrameTiming {
        unsafe {
            FrameTiming::from_ll(
                ll::ovrHmd_BeginFrame(self.ptr, frame_index as c_uint)
            )
        }
    }

    pub fn end_frame(&self) {
        unsafe {
            ll::ovrHmd_EndFrame(self.ptr);
        }
    }

    pub fn begin_eye_render(&self, eye: EyeType) -> Pose {
        unsafe {
            Pose::from_ll(ll::ovrHmd_BeginEyeRender(self.ptr, eye.to_ll()))
        }
    }

    pub fn end_eye_render<T: ToTexture>(&self,
                                        eye: EyeType,
                                        pose: Pose,
                                        texture: &T) {
        unsafe {
            ll::ovrHmd_EndEyeRender(self.ptr,
                                    eye.to_ll(),
                                    pose.to_ll(),
                                    &texture.to_texture());
        }
    }
}

pub struct HmdCapabilities {
    flags: c_uint
}

impl HmdCapabilities {
    pub fn present(&self) -> bool {
        self.flags & ll::HmdCap_Present == ll::HmdCap_Present
    }

    pub fn available(&self) -> bool {
        self.flags & ll::HmdCap_Available == ll::HmdCap_Available
    }

    pub fn low_persistance(&self) -> bool {
        self.flags & ll::HmdCap_LowPersistence 
                == ll::HmdCap_LowPersistence
    }

    pub fn set_low_persistance(&self, flag: bool) -> HmdCapabilities {
        HmdCapabilities{flags: 
            if flag {
                self.flags | ll::HmdCap_LowPersistence
            } else {
                self.flags & !ll::HmdCap_LowPersistence
            }
        }
    }

    pub fn latency_test(&self) -> bool {
        self.flags & ll::HmdCap_LatencyTest == ll::HmdCap_LatencyTest
    }

    pub fn set_latency_test(&self, flag: bool) -> HmdCapabilities {
        HmdCapabilities{flags: 
            if flag {
                self.flags | ll::HmdCap_LatencyTest
            } else {
                self.flags & !ll::HmdCap_LatencyTest
            }
        }
    }

    pub fn dynamic_prediction(&self) -> bool {
        self.flags & ll::HmdCap_DynamicPrediction 
                == ll::HmdCap_DynamicPrediction
    }

    pub fn set_dynamic_prediction(&self, flag: bool) -> HmdCapabilities {
        HmdCapabilities{flags: 
            if flag {
                self.flags | ll::HmdCap_DynamicPrediction
            } else {
                self.flags & !ll::HmdCap_DynamicPrediction
            }
        }
    }

    pub fn no_vsync(&self) -> bool {
        self.flags & ll::HmdCap_NoVSync == ll::HmdCap_NoVSync
    }

    pub fn set_no_vsync(&self, flag: bool) -> HmdCapabilities {
        HmdCapabilities{flags: 
            if flag {
                self.flags | ll::HmdCap_NoVSync
            } else {
                self.flags & !ll::HmdCap_NoVSync
            }
        }
    }

    pub fn no_restore(&self) -> bool {
        self.flags & ll::HmdCap_NoRestore == ll::HmdCap_NoRestore
    }
}

pub struct SensorCapabilities {
    flags: c_uint
}

impl SensorCapabilities {
    pub fn new() -> SensorCapabilities {
        SensorCapabilities {
            flags: 0
        }
    }

    pub fn orientation(&self) -> bool {
        self.flags & ll::SensorCap_Orientation ==
            ll::SensorCap_Orientation
    }

    pub fn yaw_correction(&self) -> bool {
        self.flags & ll::SensorCap_YawCorrection ==
            ll::SensorCap_YawCorrection
    }

    pub fn position(&self) -> bool {
        self.flags & ll::SensorCap_Position ==
            ll::SensorCap_Position
    }

    pub fn set_orientation(&self, flag: bool) -> SensorCapabilities {
        SensorCapabilities {flags: 
            if flag {
                self.flags | ll::SensorCap_Orientation
            } else {
                self.flags & !ll::SensorCap_Orientation
            }
        }
    }

    pub fn set_yaw_correction(&self, flag: bool) -> SensorCapabilities {
        SensorCapabilities {flags: 
            if flag {
                self.flags | ll::SensorCap_YawCorrection
            } else {
                self.flags & !ll::SensorCap_YawCorrection
            }
        }
    }

    pub fn set_position(&self, flag: bool) -> SensorCapabilities {
        SensorCapabilities {flags: 
            if flag {
                self.flags | ll::SensorCap_Position
            } else {
                self.flags & !ll::SensorCap_Position
            }
        }
    }
}

pub struct DistortionCapabilities {
    flags: c_uint
}

impl DistortionCapabilities {
    pub fn new() -> DistortionCapabilities {
        DistortionCapabilities {
            flags: 0
        }
    }

    pub fn chromatic(&self) -> bool {
        self.flags & ll::DistortionCap_Chromatic ==
            ll::DistortionCap_Chromatic
    }

    pub fn timewarp(&self) -> bool {
        self.flags & ll::DistortionCap_TimeWarp ==
            ll::DistortionCap_TimeWarp
    }

    pub fn vignette(&self) -> bool {
        self.flags & ll::DistortionCap_Vignette ==
            ll::DistortionCap_Vignette
    }

    pub fn set_chromatic(&self, flag: bool) -> DistortionCapabilities {
        DistortionCapabilities {flags: 
            if flag {
                self.flags | ll::DistortionCap_Chromatic
            } else {
                self.flags & !ll::DistortionCap_Chromatic
            }
        }
    }

    pub fn set_timewarp(&self, flag: bool) -> DistortionCapabilities {
        DistortionCapabilities {flags: 
            if flag {
                self.flags | ll::DistortionCap_TimeWarp
            } else {
                self.flags & !ll::DistortionCap_TimeWarp
            }
        }
    }

    pub fn set_vignette(&self, flag: bool) -> DistortionCapabilities {
        DistortionCapabilities {flags: 
            if flag {
                self.flags | ll::DistortionCap_Vignette
            } else {
                self.flags & !ll::DistortionCap_Vignette
            }
        }
    }
}

#[deriving(Clone)]
pub struct Status {
    flags: u32
}

impl Status {
    pub fn orientation_tracked(&self) -> bool {
        self.flags & ll::Status_OrientationTracked ==
            ll::Status_OrientationTracked
    }

    pub fn position_tracked(&self) -> bool {
        self.flags & ll::Status_PositionTracked ==
            ll::Status_PositionTracked
    }

    pub fn position_connected(&self) -> bool {
        self.flags & ll::Status_PositionConnected ==
            ll::Status_PositionConnected
    }

    pub fn hmd_connected(&self) -> bool {
        self.flags & ll::Status_HmdConnected ==
            ll::Status_HmdConnected
    }
}

fn to_quat(q: ll::Quaternionf) -> Quaternion<f32> {
    Quaternion::new(q.w, q.x, q.y, q.z)
}

fn to_vec3(v: ll::Vector3f) -> Vector3<f32> {
    Vector3::new(v.x, v.y, v.z)
}

fn to_mat4(ll: ll::Matrix4f) -> Matrix4<f32> {
    Matrix4::new(
        ll.m11, ll.m21, ll.m31, ll.m41,
        ll.m12, ll.m22, ll.m32, ll.m42,
        ll.m13, ll.m23, ll.m33, ll.m43,
        ll.m14, ll.m24, ll.m34, ll.m44
    )
}

fn from_quat(q: Quaternion<f32>) -> ll::Quaternionf {
    ll::Quaternionf {
        x: q.v.x, y: q.v.y, z: q.v.z, w: q.s
    }
}

fn from_vec3(v: Vector3<f32>) -> ll::Vector3f {
    ll::Vector3f {
        x: v.x, y: v.y, z: v.z
    }
}

#[deriving(Clone)]
pub struct Pose {
    pub orientation: Quaternion<f32>,
    pub position: Vector3<f32>
}

impl Pose {
    fn from_ll(pose: ll::Posef) -> Pose {
        Pose {
            orientation: to_quat(pose.orientation),
            position: to_vec3(pose.position),
        }
    }

    fn to_ll(&self) -> ll::Posef {
        ll::Posef {
            orientation: from_quat(self.orientation),
            position: from_vec3(self.position),
        }
    }
}

#[deriving(Clone)]
pub struct PoseState {
    pub pose: Pose,
    pub angular_velocity: Vector3<f32>,
    pub linear_velocity: Vector3<f32>,
    pub angular_acceleration: Vector3<f32>,
    pub linear_acceleration: Vector3<f32>,
    pub time_in_seconds: f64
}

impl PoseState {
    fn from_ll(pose: ll::PoseState) -> PoseState {
        PoseState {
            pose: Pose::from_ll(pose.pose),
            angular_velocity: to_vec3(pose.angular_velocity),
            linear_velocity: to_vec3(pose.linear_velocity),
            angular_acceleration: to_vec3(pose.angular_acceleration),
            linear_acceleration: to_vec3(pose.linear_acceleration),
            time_in_seconds: pose.time_in_seconds as f64
        }
    }
}

#[deriving(Clone)]
pub struct SensorState {
    pub predicted: PoseState,
    pub recorded: PoseState,
    pub temperature: f32,
    pub status_flags: Status
}

impl SensorState {
    fn from_ll(ss: ll::SensorState) -> SensorState {
        SensorState {
            predicted: PoseState::from_ll(ss.predicted),
            recorded: PoseState::from_ll(ss.recorded),
            temperature: ss.temperature as f32,
            status_flags: Status{flags: ss.status_flags}
        }
    }
}
#[deriving(Clone)]
pub struct SensorDescription {
    pub vendor_id: i16,
    pub product_id: i16,
    pub serial_number: String,
}

impl SensorDescription {
    fn from_ll(sd: ll::SensorDesc) -> SensorDescription {
        SensorDescription {
            vendor_id: sd.vendor_id as i16,
            product_id: sd.product_id as i16,
            serial_number: unsafe { from_c_str(&sd.serial_number[0]) }
        }
    }
}

pub enum EyeType {
    EyeLeft,
    EyeRight
}

impl EyeType {
    fn from_ll(c: c_uint) -> EyeType {
        match c {
            ll::Eye_Left => EyeLeft,
            ll::Eye_Right => EyeRight,
            _ => fail!("Invalid eye type {}", c)
        }
    }

    fn to_ll(&self) -> c_uint {
        match *self {
            EyeLeft => ll::Eye_Left,
            EyeRight => ll::Eye_Right
        }
    }
}

pub struct PerEye<T> {
    pub left: T,
    pub right: T
}

impl<T> PerEye<T> {
    pub fn new(left: T, right: T) -> PerEye<T> {
        PerEye {
            left: left,
            right: right
        }
    }

    pub fn eye<'a>(&'a self, eye: EyeType) -> &'a T {
        match eye {
            EyeLeft => &self.left,
            EyeRight => &self.right
        }
    }

    pub fn map<U>(&self, f: |EyeType, &T| -> U) -> PerEye<U> {
        PerEye::new(
            f(EyeLeft, &self.left),
            f(EyeRight, &self.right)
        )
    }

    pub unsafe fn ptr(&self) -> *const T {
        &self.left as *const T
    }

    pub unsafe fn mut_ptr(&mut self) -> *mut T {
        &mut self.left as *mut T
    }
}

pub struct HmdDescriptionEye {
    pub default_eye_fov: FovPort,
    pub max_eye_fov: FovPort,
}

pub struct HmdDescription {
    pub hmd_type: HmdType,
    pub product_name: String,
    pub manufacture: String,
    pub hmd_capabilities: HmdCapabilities,
    pub sensor_capabilities: SensorCapabilities,
    pub distortion_capabilities: DistortionCapabilities,
    pub resolution: ll::Sizei,
    pub window_position: ll::Vector2i,
    pub eye_fovs: PerEye<HmdDescriptionEye>,
    pub eye_render_order: [EyeType, ..2],
    pub display_device_name: String,
    pub display_id: c_int
}

impl HmdDescription {
    fn from_ll(sd: ll::HmdDesc) -> HmdDescription {
        unsafe {
            HmdDescription {
                hmd_type: HmdType::from_ll(sd.hmd_type),
                product_name: from_c_str(sd.product_name),
                manufacture: from_c_str(sd.manufacture),
                hmd_capabilities: HmdCapabilities{
                    flags: sd.hmd_capabilities
                },
                sensor_capabilities: SensorCapabilities{
                    flags: sd.sensor_capabilities
                },
                distortion_capabilities: DistortionCapabilities{
                    flags: sd.distortion_capabilities
                },
                resolution: sd.resolution,
                window_position: sd.window_position,
                eye_fovs: PerEye::new(
                    HmdDescriptionEye {
                        default_eye_fov: FovPort::from_ll(sd.default_eye_fov[ll::Eye_Left as uint]),
                        max_eye_fov: FovPort::from_ll(sd.max_eye_fov[ll::Eye_Left as uint])
                    },
                    HmdDescriptionEye {
                        default_eye_fov: FovPort::from_ll(sd.default_eye_fov[ll::Eye_Right as uint]),
                        max_eye_fov: FovPort::from_ll(sd.max_eye_fov[ll::Eye_Right as uint])
                    }
                ),
                eye_render_order: [EyeType::from_ll(sd.eye_render_order[0]),
                                   EyeType::from_ll(sd.eye_render_order[1])],
                display_device_name: from_c_str(sd.display_device_name),
                display_id: sd.display_id
            }
        }
    }
}

pub struct EyeRenderDescriptor {
    pub eye: EyeType,
    pub fov: FovPort,
    pub distorted_viewport: ll::Recti,
    pub pixels_per_tan_angle_at_center: Vector2<f32>,
    pub view_adjust: Vector3<f32>
}

impl EyeRenderDescriptor {
    fn from_ll(d: &ll::EyeRenderDesc) -> EyeRenderDescriptor {
        EyeRenderDescriptor {
            eye: EyeType::from_ll(d.eye),
            fov: FovPort::from_ll(d.fov),
            distorted_viewport: d.distorted_viewport,
            pixels_per_tan_angle_at_center: 
                Vector2::new(d.pixels_per_tan_angle_at_center.x,
                             d.pixels_per_tan_angle_at_center.y),
            view_adjust: Vector3::new(d.view_adjust.x,
                                      d.view_adjust.y,
                                      d.view_adjust.z)
        }
    }
}

pub struct RenderGLConfig {
    pub size: ll::Sizei,
    pub multisample: int,
    pub display: Option<*const c_void>,
    pub window: Option<*const c_void>
}

pub trait ToRenderConfig {
    fn to_render_config(&self) -> ll::RenderApiConfig;
}

impl ToRenderConfig for RenderGLConfig {
    fn to_render_config(&self) -> ll::RenderApiConfig {
        ll::RenderApiConfig {
            header: ll::RenderApiConfigHeader {
                render_api_type: ll::RenderAPI_OpenGL,
                rt_size: self.size,
                multisample: self.multisample as c_int,
            },
            display: match self.display { Some(p) => p, None => ptr::null() },
            window: match self.window { Some(p) => p, None => ptr::null() },
            padd: [ptr::null(), ptr::null(), ptr::null(),
                   ptr::null(), ptr::null(), ptr::null()]
        }
    }
}

pub struct FrameTiming {
    pub delta_seconds: f32,
    pub this_frame_seconds: f64,
    pub timewarp_point_seconds: f64,
    pub next_frame_seconds: f64,
    pub scanout_midpoint_seconds: f64,
    pub eye_scanout_seconds: PerEye<f64>
}

impl FrameTiming {
    fn from_ll(old: ll::FrameTiming) -> FrameTiming {
        FrameTiming {
            delta_seconds: old.delta_seconds,
            this_frame_seconds: old.this_frame_seconds,
            timewarp_point_seconds: old.timewarp_point_seconds,
            next_frame_seconds: old.next_frame_seconds,
            scanout_midpoint_seconds: old.scanout_midpoint_seconds,
            eye_scanout_seconds: PerEye::new(old.eye_scanout_seconds[ll::Eye_Left as uint],
                                             old.eye_scanout_seconds[ll::Eye_Right as uint])
        }
    }
}

trait ToTexture {
    fn to_texture(&self) -> ll::Texture;
}

pub struct Texture {
    pub size: ll::Sizei,
    pub viewport: ll::Recti,
    pub texture: u32
}

impl Texture {
    pub fn new(width: int,
               height: int,
               viewport_x: int,
               viewport_y: int,
               viewport_width: int,
               viewport_height: int,
               opengl_texture: u32) -> Texture {
        Texture {
            size: ll::Sizei {
                x: width as i32,
                y: height as i32
            },
            viewport: ll::Recti {
                pos: ll::Vector2i {
                    x: viewport_x as i32,
                    y: viewport_y as i32
                },
                size: ll::Sizei {
                    x: viewport_width as i32,
                    y: viewport_height as i32
                }
            },
            texture: opengl_texture
        }
    }
}

impl ToTexture for Texture {
    fn to_texture(&self) -> ll::Texture {
        ll::Texture {
            header: ll::TextureHeader {
                render_api_type: ll::RenderAPI_OpenGL,
                size: self.size,
                viewport: self.viewport,
            },
            texture_id: self.texture,
            padd: [ptr::null(), ptr::null(), ptr::null(), ptr::null(),
                   ptr::null(), ptr::null(), ptr::null()]
        }
    }
}

pub struct FovPort {
    pub up: f32,
    pub down: f32,
    pub left: f32,
    pub right: f32
}

impl FovPort {
    fn from_ll(ll: ll::FovPort) -> FovPort {
        FovPort {
            up: ll.upTan as f32,
            down: ll.downTan as f32,
            left: ll.leftTan as f32,
            right: ll.rightTan as f32
        }
    }

    fn to_ll(&self) -> ll::FovPort {
        ll::FovPort {
            upTan: self.up as c_float,
            downTan: self.down as c_float,
            leftTan: self.left as c_float,
            rightTan: self.right as c_float
        }        
    }

    pub fn projection(&self, znear: f32, zfar: f32, right_handed: bool) -> Matrix4<f32> {
        unsafe {
            let mat = ll::ovrMatrix4f_Projection(self.to_ll(), znear, zfar, right_handed);
            to_mat4(mat)
        }
    }
}<|MERGE_RESOLUTION|>--- conflicted
+++ resolved
@@ -1,8 +1,4 @@
-<<<<<<< HEAD
-#![crate_name = "oculus-vr"]
-=======
 #![crate_name = "ovr-vr"]
->>>>>>> c20f81de
 #![crate_type = "lib"]
 #![feature(link_args)]
 
